import { jest } from '@jest/globals';

import { ExchangeHub } from '../../../src/ExchangeHub.js';
import { OrderStatus } from '../../../src/domain/order.js';
<<<<<<< HEAD
import { getHistogramValues, resetMetrics } from '../../../src/infra/metrics.js';
=======
import { RateLimitError } from '../../../src/infra/errors.js';
>>>>>>> 96f81f8e

import type { BitMex } from '../../../src/core/bitmex/index.js';
import type { PreparedPlaceInput } from '../../../src/infra/validation.js';

const ORIGINAL_FETCH = global.fetch;

function createPreparedMarket(overrides: Partial<PreparedPlaceInput> = {}): PreparedPlaceInput {
  const base: PreparedPlaceInput = {
    symbol: 'XBTUSD',
    side: 'buy',
    size: 5,
    type: 'Market',
    price: null,
    stopPrice: null,
    options: {
      postOnly: false,
      reduceOnly: false,
      timeInForce: null,
      clOrdId: 'retry-cli-1',
    },
  };

  return {
    ...base,
    ...overrides,
    options: { ...base.options, ...overrides.options },
  };
}

function createHub() {
  const hub = new ExchangeHub('BitMex', { isTest: true, apiKey: 'key', apiSec: 'secret' });
  const core = hub.Core as BitMex;
  return { hub, core };
}

describe('BitMEX trading – network retry', () => {
  afterEach(() => {
    global.fetch = ORIGINAL_FETCH;
    jest.restoreAllMocks();
  });

  test('retries once on recoverable errors', async () => {
    resetMetrics();

    const mockFetch = jest
      .fn()
      .mockResolvedValueOnce(new Response('Service unavailable', { status: 503 }))
      .mockResolvedValueOnce(
        new Response(
          JSON.stringify({
            orderID: 'ord-retry-1',
            clOrdID: 'retry-cli-1',
            symbol: 'XBTUSD',
            side: 'Buy',
            orderQty: 5,
            ordType: 'Market',
            ordStatus: 'New',
            execType: 'New',
            leavesQty: 5,
            cumQty: 0,
            avgPx: 0,
            timestamp: '2024-01-01T00:00:04.000Z',
          }),
          { status: 200 },
        ),
      );

    global.fetch = mockFetch as unknown as typeof fetch;

    const { hub, core } = createHub();
    const prepared = createPreparedMarket();

    const order = await core.buy(prepared);

    expect(order.getSnapshot()).toMatchObject({
      orderId: 'ord-retry-1',
      clOrdId: 'retry-cli-1',
      status: OrderStatus.Placed,
    });

    expect(mockFetch).toHaveBeenCalledTimes(2);
    expect((mockFetch.mock.calls[0]?.[1] as RequestInit | undefined)?.method ?? 'GET').toBe('POST');
    expect((mockFetch.mock.calls[1]?.[1] as RequestInit | undefined)?.method ?? 'GET').toBe('POST');

    expect(hub.orders.getByClOrdId('retry-cli-1')).toBe(order);
    expect(hub.orders.getInflightByClOrdId('retry-cli-1')).toBeUndefined();

    const latencies = getHistogramValues('create_order_latency_ms', {
      exchange: 'BitMEX',
      symbol: 'XBTUSD',
    });
    expect(latencies).toHaveLength(1);
    expect(latencies[0]).toBeGreaterThanOrEqual(0);
  });

  test('propagates rate limit errors without retrying', async () => {
    const mockFetch = jest.fn(
      async () =>
        new Response('Too many requests', {
          status: 429,
          headers: { 'Retry-After': '1' },
        }),
    );

    global.fetch = mockFetch as unknown as typeof fetch;

    const { hub, core } = createHub();
    const prepared = createPreparedMarket({
      options: { clOrdId: 'retry-cli-429' },
    });

    await expect(core.buy(prepared)).rejects.toBeInstanceOf(RateLimitError);

    expect(mockFetch).toHaveBeenCalledTimes(1);
    expect((mockFetch.mock.calls[0]?.[1] as RequestInit | undefined)?.method ?? 'GET').toBe('POST');

    expect(hub.orders.getByClOrdId('retry-cli-429')).toBeUndefined();
    expect(hub.orders.getInflightByClOrdId('retry-cli-429')).toBeUndefined();
  });
});<|MERGE_RESOLUTION|>--- conflicted
+++ resolved
@@ -2,11 +2,8 @@
 
 import { ExchangeHub } from '../../../src/ExchangeHub.js';
 import { OrderStatus } from '../../../src/domain/order.js';
-<<<<<<< HEAD
 import { getHistogramValues, resetMetrics } from '../../../src/infra/metrics.js';
-=======
 import { RateLimitError } from '../../../src/infra/errors.js';
->>>>>>> 96f81f8e
 
 import type { BitMex } from '../../../src/core/bitmex/index.js';
 import type { PreparedPlaceInput } from '../../../src/infra/validation.js';
