import { Cores } from './core/index.js';
import { createEntities } from './entities/index.js';
import { PositionsRegistry, type PositionsView } from './domain/position.js';
import { incrementCounter } from './infra/metrics.js';
import { METRICS as PRIVATE_METRICS } from './infra/metrics-private.js';

import { Wallet } from './domain/wallet.js';

import type { BaseCore } from './core/BaseCore.js';
import type { AccountId } from './core/types.js';
import type { ExchangeName, Settings } from './types.js';

export class ExchangeHub<ExName extends ExchangeName> {
  #entities = createEntities(this);
  #core: BaseCore<ExName>;
  #isTest: boolean;
<<<<<<< HEAD
  #positions: PositionsRegistry;
  #positionsView: PositionsView;
=======
  #wallets: Map<AccountId, Wallet> = new Map();
>>>>>>> 02510913

  constructor(exchangeName: ExName, settings: Settings = {}) {
    const { isTest } = settings;
    const env: 'testnet' | 'mainnet' = isTest ? 'testnet' : 'mainnet';

    this.#positions = new PositionsRegistry({
      onUpdate: (_position, snapshot) => {
        incrementCounter(PRIVATE_METRICS.positionUpdateCount, 1, {
          env,
          table: 'position',
          symbol: snapshot.symbol,
        });
      },
    });
    this.#positionsView = this.#positions.asReadonly();
    this.#core = new Cores[exchangeName](this, settings);
    this.#isTest = isTest || false;
  }

  get Core() {
    return this.#core;
  }

  get entities() {
    return this.#entities;
  }

<<<<<<< HEAD
  get positions(): PositionsView {
    return this.#positionsView;
  }

  /**
   * Internal mutable registry for core handlers. External consumers should use {@link positions}.
   */
  get positionsRegistry(): PositionsRegistry {
    return this.#positions;
=======
  /**
   * Read-only collection of wallets keyed by account id.
   *
   * The underlying map is owned by the hub and should only be mutated
   * internally via `ensureWallet` or wallet stream updates to keep the cache
   * consistent.
   */
  get wallets(): ReadonlyMap<AccountId, Wallet> {
    return this.#wallets;
>>>>>>> 02510913
  }

  get isTest(): boolean {
    return this.#isTest;
  }

  get instruments() {
    return this.#core.instruments;
  }

  getWallet(accountId: AccountId): Wallet | undefined {
    const normalized = ExchangeHub.#normalizeAccountId(accountId);
    return normalized ? this.#wallets.get(normalized) : undefined;
  }

  ensureWallet(accountId: AccountId): Wallet {
    const normalized = ExchangeHub.#normalizeAccountId(accountId);

    if (!normalized) {
      throw new Error('AccountId must be a non-empty string');
    }

    let wallet = this.#wallets.get(normalized);

    if (!wallet) {
      wallet = new Wallet(normalized);
      this.#wallets.set(normalized, wallet);
    }

    return wallet;
  }

  async connect() {
    return this.#core.connect();
  }

  async disconnect() {
    return this.#core.disconnect();
  }

  static #normalizeAccountId(accountId: AccountId): AccountId | undefined {
    if (typeof accountId !== 'string') {
      return undefined;
    }

    const normalized = accountId.trim();
    return normalized || undefined;
  }
}<|MERGE_RESOLUTION|>--- conflicted
+++ resolved
@@ -14,12 +14,9 @@
   #entities = createEntities(this);
   #core: BaseCore<ExName>;
   #isTest: boolean;
-<<<<<<< HEAD
   #positions: PositionsRegistry;
   #positionsView: PositionsView;
-=======
   #wallets: Map<AccountId, Wallet> = new Map();
->>>>>>> 02510913
 
   constructor(exchangeName: ExName, settings: Settings = {}) {
     const { isTest } = settings;
@@ -47,7 +44,6 @@
     return this.#entities;
   }
 
-<<<<<<< HEAD
   get positions(): PositionsView {
     return this.#positionsView;
   }
@@ -57,7 +53,8 @@
    */
   get positionsRegistry(): PositionsRegistry {
     return this.#positions;
-=======
+  }
+
   /**
    * Read-only collection of wallets keyed by account id.
    *
@@ -67,7 +64,6 @@
    */
   get wallets(): ReadonlyMap<AccountId, Wallet> {
     return this.#wallets;
->>>>>>> 02510913
   }
 
   get isTest(): boolean {
