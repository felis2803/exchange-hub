import { BITMEX_PRIVATE_CHANNELS, BITMEX_PUBLIC_CHANNELS } from './constants';
import { BitMexTransport } from './transport';

import type {
    BitMexInstrument,
    BitMexTrade,
    InstrumentMessage,
    TradeMessage,
    SubscribeMessage,
    WelcomeMessage,
    FundingMessage,
    LiquidationMessage,
    OrderBookL2Message,
    SettlementMessage,
    ExecutionMessage,
    OrderMessage,
    MarginMessage,
    PositionMessage,
    TransactMessage,
    WalletMessage,
    BitMexChannel,
    BitMexChannelMessageMap,
} from './types';
import { BaseCore } from '../BaseCore';
import type { Asset, Instrument, Order, Trade } from '../../entities';

export class BitMex extends BaseCore {
    #wsEndpoint: string;
    #transport: BitMexTransport;
    #instruments: Map<string, BitMexInstrument> = new Map();
    #instrumentEntities: Map<string, Instrument> = new Map();
    #assetEntities: Map<string, Asset> = new Map();
    #instrumentReady!: Promise<void>;
    #resolveInstrumentReady!: () => void;
    #orderBookLevels: Map<string, Map<number, { side: 'Buy' | 'Sell'; price: number; size: number }>> = new Map();
    #orderBookReady!: Promise<void>;
    #resolveOrderBookReady!: () => void;
    #channelHandlers: {
        [K in BitMexChannel]: (message: BitMexChannelMessageMap[K]) => void;
    };
    #partials: Set<BitMexChannel> = new Set();

    constructor(shell: any, settings: any) {
        super(shell, settings);
        this.#wsEndpoint = this.isTest ? 'wss://testnet.bitmex.com/realtime' : 'wss://www.bitmex.com/realtime';
        this.#transport = new BitMexTransport(this.#wsEndpoint);
        this.#channelHandlers = {
            instrument: this.#handleInstrumentMessage,
            trade: this.#handleTradeMessage,
            funding: this.#handleFundingMessage,
            liquidation: this.#handleLiquidationMessage,
            orderBookL2: this.#handleOrderBookL2Message,
            settlement: this.#handleSettlementMessage,
            execution: this.#handleExecutionMessage,
            order: this.#handleOrderMessage,
            margin: this.#handleMarginMessage,
            position: this.#handlePositionMessage,
            transact: this.#handleTransactMessage,
            wallet: this.#handleWalletMessage,
        };
    }

    async connect(): Promise<void> {
        await this.#transport.connect(this.isPublicOnly, this.apiKey, this.apiSec);

        this.#instrumentReady = new Promise(resolve => {
            this.#resolveInstrumentReady = resolve;
        });
        this.#orderBookReady = new Promise(resolve => {
            this.#resolveOrderBookReady = resolve;
        });

        this.#partials.clear();
        this.#transport.addEventListener('message', this.#handleMessage);

        const channels = (
            this.isPublicOnly ? BITMEX_PUBLIC_CHANNELS : [...BITMEX_PUBLIC_CHANNELS, ...BITMEX_PRIVATE_CHANNELS]
        ) as BitMexChannel[];

        this.#transport.subscribe(channels);

        await Promise.all([this.#instrumentReady, this.#orderBookReady]);
    }

    async disconnect(): Promise<void> {
        if (!this.#transport.isConnected()) return;

        this.#transport.removeEventListener('message', this.#handleMessage);
        await this.#transport.disconnect();

        this.#instruments.clear();
        this.#instrumentEntities.clear();
        this.#assetEntities.clear();
        this.#orderBookLevels.clear();
        this.#partials.clear();
    }

<<<<<<< HEAD
    async getInstruments(): Promise<Instrument[]> {
        await this.#instrumentReady;

        const instruments: Instrument[] = [];

        this.#instrumentEntities.clear();

        for (const item of this.#instruments.values()) {
            const baseAsset = this.#getOrCreateAsset(item.underlying || item.rootSymbol || '');
            const quoteAsset = this.#getOrCreateAsset(item.quoteCurrency || item.settlCurrency || '');
            const inst = new this.shell.entities.Instrument(item.symbol, {
                baseAsset,
                quoteAsset,
            } as Omit<Instrument, 'symbol'>);

            instruments.push(inst);
            this.#instrumentEntities.set(inst.symbol, inst);
        }

        return instruments;
    }

    async getOrders(instrument: Instrument): Promise<Order[]> {
        if (!this.#transport.isConnected()) throw new Error('WebSocket not connected');

        const channel = `orderBook10:${instrument.symbol}`;

        this.#transport.send({ op: 'subscribe', args: [channel] });

        return new Promise<Order[]>((resolve, reject) => {
            const handleMessage = (event: MessageEvent) => {
                try {
                    const text = typeof event.data === 'string' ? event.data : '';
                    const message = JSON.parse(text);

                    if (message.table === 'orderBook10' && Array.isArray(message.data)) {
                        const row = message.data.find((d: any) => d.symbol === instrument.symbol);

                        if (!row) return;

                        this.#transport.removeEventListener('message', handleMessage);
                        this.#transport.send({ op: 'unsubscribe', args: [channel] });

                        const orders: Order[] = [];

                        if (row.bids?.length) {
                            orders.push(
                                new this.shell.entities.Order('bid', {
                                    instrument,
                                    price: row.bids[0][0],
                                    size: row.bids[0][1],
                                }),
                            );
                        }

                        if (row.asks?.length) {
                            orders.push(
                                new this.shell.entities.Order('ask', {
                                    instrument,
                                    price: row.asks[0][0],
                                    size: -row.asks[0][1],
                                }),
                            );
                        }

                        resolve(orders);
                    }
                } catch (err) {
                    this.#transport.removeEventListener('message', handleMessage);
                    reject(err);
                }
            };

            this.#transport.addEventListener('message', handleMessage);
            this.#transport.addEventListener('error', reject as any);
        });
=======
    get instruments(): Instrument[] {
        return [...this.#instrumentEntities.values()];
>>>>>>> a05cdbd4
    }

    #getOrCreateAsset(symbol: string): Asset {
        let asset = this.#assetEntities.get(symbol);

        if (!asset) {
            asset = new this.shell.entities.Asset(symbol);
            this.#assetEntities.set(symbol, asset);
        }

        return asset;
    }

    #handleMessage = (event: MessageEvent) => {
        try {
            const text = typeof event.data === 'string' ? event.data : '';

            if (!text) return;

            const message = JSON.parse(text) as BitMexChannelMessageMap[BitMexChannel];

            if (this.#isWelcomeMessage(message) || this.#isSubscribeMessage(message)) return;

            const { table, action } = message as { table?: BitMexChannel; action?: string };

            if (!table) return;

            if (action === 'partial') {
                this.#partials.add(table);
            } else if (!this.#partials.has(table)) {
                return;
            }

            const handler = this.#channelHandlers[table] as (msg: BitMexChannelMessageMap[BitMexChannel]) => void;

            handler?.(message as BitMexChannelMessageMap[BitMexChannel]);
        } catch {
            // ignore
        }
    };

    #handleTradeMessage = (message: TradeMessage) => {
        for (const data of message.data) {
            const item: BitMexTrade = { ...data };
            const instrument = this.#instrumentEntities.get(item.symbol);

            if (!instrument) continue;

            const size = item.side === 'Buy' ? item.size : -item.size;
            const trade = new this.shell.entities.Trade(item.trdMatchID, {
                instrument,
                price: item.price,
                size,
                timestamp: new Date(item.timestamp),
            } as Omit<Trade, 'id'>);

            instrument.trades = [...instrument.trades, trade];
        }
    };

    #handleFundingMessage = (_message: FundingMessage) => {
        // noop
    };

    #handleLiquidationMessage = (_message: LiquidationMessage) => {
        // noop
    };

    #handleOrderBookL2Message = (message: OrderBookL2Message) => {
        const grouped: Record<string, typeof message.data> = {};

        for (const row of message.data) {
            (grouped[row.symbol] ??= []).push(row);
        }

        for (const [symbol, rows] of Object.entries(grouped)) {
            let book = this.#orderBookLevels.get(symbol);

            if (message.action === 'partial') {
                book = new Map();
                this.#orderBookLevels.set(symbol, book);
            } else {
                if (!book) {
                    book = new Map();
                    this.#orderBookLevels.set(symbol, book);
                }
            }

            switch (message.action) {
                case 'partial':
                case 'insert':
                    for (const r of rows) {
                        book!.set(r.id, { side: r.side, price: r.price, size: r.size });
                    }
                    break;
                case 'update':
                    for (const r of rows) {
                        const level = book!.get(r.id);
                        if (level) {
                            level.size = r.size ?? level.size;
                            level.price = r.price ?? level.price;
                            level.side = r.side ?? level.side;
                        } else {
                            book!.set(r.id, { side: r.side, price: r.price, size: r.size });
                        }
                    }
                    break;
                case 'delete':
                    for (const r of rows) {
                        book!.delete(r.id);
                    }
                    break;
                default:
                    break;
            }

            this.#updateInstrumentOrderBook(symbol);
        }

        if (message.action === 'partial') {
            this.#resolveOrderBookReady?.();
        }
    };

    #handleSettlementMessage = (_message: SettlementMessage) => {
        // noop
    };

    #handleExecutionMessage = (_message: ExecutionMessage) => {
        // noop
    };

    #handleOrderMessage = (_message: OrderMessage) => {
        // noop
    };

    #handleMarginMessage = (_message: MarginMessage) => {
        // noop
    };

    #handlePositionMessage = (_message: PositionMessage) => {
        // noop
    };

    #handleTransactMessage = (_message: TransactMessage) => {
        // noop
    };

    #handleWalletMessage = (_message: WalletMessage) => {
        // noop
    };

    #handleInstrumentMessage = (message: InstrumentMessage) => {
        switch (message.action) {
            case 'partial':
                this.#instruments.clear();
                this.#instrumentEntities.clear();

                for (const d of message.data as BitMexInstrument[]) {
                    this.#instruments.set(d.symbol, { ...d });

                    const baseAsset = this.#getOrCreateAsset(d.underlying || d.rootSymbol || '');
                    const quoteAsset = this.#getOrCreateAsset(d.quoteCurrency || d.settlCurrency || '');
                    const inst = new Instrument(d.symbol, { baseAsset, quoteAsset } as Omit<Instrument, 'symbol'>);

                    this.#instrumentEntities.set(inst.symbol, inst);
                    this.#updateInstrumentOrderBook(d.symbol);
                }

                this.#resolveInstrumentReady?.();
                break;
            case 'insert':
                for (const item of message.data as BitMexInstrument[]) {
                    this.#instruments.set(item.symbol, { ...item });
                    const baseAsset = this.#getOrCreateAsset(item.underlying || item.rootSymbol || '');
                    const quoteAsset = this.#getOrCreateAsset(item.quoteCurrency || item.settlCurrency || '');
                    const inst = new Instrument(item.symbol, { baseAsset, quoteAsset } as Omit<Instrument, 'symbol'>);
                    this.#instrumentEntities.set(inst.symbol, inst);
                    this.#updateInstrumentOrderBook(item.symbol);
                }

                break;
            case 'delete':
                for (const item of message.data as BitMexInstrument[]) {
                    this.#instruments.delete(item.symbol);
                    this.#instrumentEntities.delete(item.symbol);
                    this.#orderBookLevels.delete(item.symbol);
                }

                break;
            case 'update':
                for (const item of message.data as BitMexInstrument[]) {
                    const existing = this.#instruments.get(item.symbol);

                    if (existing) {
                        Object.assign(existing, item);
                    } else {
                        this.#instruments.set(item.symbol, { ...item });
                    }

                    const inst = this.#instrumentEntities.get(item.symbol);
                    if (inst) {
                        if (item.underlying || item.rootSymbol) {
                            inst.baseAsset = this.#getOrCreateAsset(item.underlying || item.rootSymbol || '');
                        }
                        if (item.quoteCurrency || item.settlCurrency) {
                            inst.quoteAsset = this.#getOrCreateAsset(item.quoteCurrency || item.settlCurrency || '');
                        }
                    } else {
                        const baseAsset = this.#getOrCreateAsset(item.underlying || item.rootSymbol || '');
                        const quoteAsset = this.#getOrCreateAsset(item.quoteCurrency || item.settlCurrency || '');
                        const newInst = new Instrument(item.symbol, { baseAsset, quoteAsset } as Omit<Instrument, 'symbol'>);
                        this.#instrumentEntities.set(newInst.symbol, newInst);
                        this.#updateInstrumentOrderBook(item.symbol);
                    }
                }

                break;
            default:
                break;
        }
    };

    #updateInstrumentOrderBook(symbol: string) {
        const instrument = this.#instrumentEntities.get(symbol);
        const levels = this.#orderBookLevels.get(symbol);

        if (!instrument || !levels) return;

        const bids: { price: number; size: number }[] = [];
        const asks: { price: number; size: number }[] = [];

        for (const level of levels.values()) {
            if (level.side === 'Buy') {
                bids.push({ price: level.price, size: level.size });
            } else {
                asks.push({ price: level.price, size: -level.size });
            }
        }

        bids.sort((a, b) => b.price - a.price);
        asks.sort((a, b) => a.price - b.price);

        instrument.orderBook.bids = bids;
        instrument.orderBook.asks = asks;

        instrument.orders = [];

        if (bids.length) {
            instrument.bid = bids[0].price;
            instrument.orders.push(
                new Order('bid', {
                    instrument,
                    price: bids[0].price,
                    size: bids[0].size,
                }),
            );
        } else {
            instrument.bid = NaN;
        }

        if (asks.length) {
            instrument.ask = asks[0].price;
            instrument.orders.push(
                new Order('ask', {
                    instrument,
                    price: asks[0].price,
                    size: asks[0].size,
                }),
            );
        } else {
            instrument.ask = NaN;
        }
    }

    #isWelcomeMessage(message: any): message is WelcomeMessage {
        return typeof message?.info === 'string' && 'version' in message;
    }

    #isSubscribeMessage(message: any): message is SubscribeMessage {
        return typeof message?.success === 'boolean' && 'subscribe' in message;
    }
}<|MERGE_RESOLUTION|>--- conflicted
+++ resolved
@@ -94,88 +94,9 @@
         this.#orderBookLevels.clear();
         this.#partials.clear();
     }
-
-<<<<<<< HEAD
-    async getInstruments(): Promise<Instrument[]> {
-        await this.#instrumentReady;
-
-        const instruments: Instrument[] = [];
-
-        this.#instrumentEntities.clear();
-
-        for (const item of this.#instruments.values()) {
-            const baseAsset = this.#getOrCreateAsset(item.underlying || item.rootSymbol || '');
-            const quoteAsset = this.#getOrCreateAsset(item.quoteCurrency || item.settlCurrency || '');
-            const inst = new this.shell.entities.Instrument(item.symbol, {
-                baseAsset,
-                quoteAsset,
-            } as Omit<Instrument, 'symbol'>);
-
-            instruments.push(inst);
-            this.#instrumentEntities.set(inst.symbol, inst);
-        }
-
-        return instruments;
-    }
-
-    async getOrders(instrument: Instrument): Promise<Order[]> {
-        if (!this.#transport.isConnected()) throw new Error('WebSocket not connected');
-
-        const channel = `orderBook10:${instrument.symbol}`;
-
-        this.#transport.send({ op: 'subscribe', args: [channel] });
-
-        return new Promise<Order[]>((resolve, reject) => {
-            const handleMessage = (event: MessageEvent) => {
-                try {
-                    const text = typeof event.data === 'string' ? event.data : '';
-                    const message = JSON.parse(text);
-
-                    if (message.table === 'orderBook10' && Array.isArray(message.data)) {
-                        const row = message.data.find((d: any) => d.symbol === instrument.symbol);
-
-                        if (!row) return;
-
-                        this.#transport.removeEventListener('message', handleMessage);
-                        this.#transport.send({ op: 'unsubscribe', args: [channel] });
-
-                        const orders: Order[] = [];
-
-                        if (row.bids?.length) {
-                            orders.push(
-                                new this.shell.entities.Order('bid', {
-                                    instrument,
-                                    price: row.bids[0][0],
-                                    size: row.bids[0][1],
-                                }),
-                            );
-                        }
-
-                        if (row.asks?.length) {
-                            orders.push(
-                                new this.shell.entities.Order('ask', {
-                                    instrument,
-                                    price: row.asks[0][0],
-                                    size: -row.asks[0][1],
-                                }),
-                            );
-                        }
-
-                        resolve(orders);
-                    }
-                } catch (err) {
-                    this.#transport.removeEventListener('message', handleMessage);
-                    reject(err);
-                }
-            };
-
-            this.#transport.addEventListener('message', handleMessage);
-            this.#transport.addEventListener('error', reject as any);
-        });
-=======
+    
     get instruments(): Instrument[] {
         return [...this.#instrumentEntities.values()];
->>>>>>> a05cdbd4
     }
 
     #getOrCreateAsset(symbol: string): Asset {
