--- conflicted
+++ resolved
@@ -91,11 +91,8 @@
         this.#instruments.clear();
         this.#instrumentEntities.clear();
         this.#assetEntities.clear();
-<<<<<<< HEAD
         this.#orderBookLevels.clear();
-=======
         this.#partials.clear();
->>>>>>> 1f38beff
     }
 
     get instruments(): Instrument[] {
